WHITESPACE = _{ " " | "\t" | "\r" | "\n" }

select = { "SELECT" }
from = { "FROM" }
where_keyword = { "WHERE" }
as_keyword = { "AS" }
join = { "JOIN" }
on = { "ON" }
asterisk = { "*" }
group_by_keyword = { "GROUP BY" }
having_keyword = { "HAVING" }

l_paren = { "(" }
r_paren = { ")" }

variable = @{ ('a'..'z' | "_") ~ ('a'..'z' | '0'..'9' | "_")* }
number = @{ 
    ('0'..'9')+ // Integer part
    ~ ("." ~ ('0'..'9')+)? // Optional decimal part
}
symbol = @{ ("^"| "+" | "-" | "*" | "/")}

// Aggregate function definition
agg_function = { ("MAX" | "MIN" | "AVG" | "SUM" | "COUNT") }
aggregate_expr = { agg_function ~ "(" ~ (asterisk | table_column | variable) ~ ")" }

operator = @{ ">=" | "<=" | "!=" | "<>" | ">" | "<" | "=" }
null_operator = @ { "IS NOT NULL" | "IS NULL" }

binary_op = { 
    ^"AND" | 
    ^"OR"
}

table_column = {
    variable ~ "." ~ variable
}

string_literal = @{ "'" ~ variable ~ "'" }

// Arithmetic expression components
arithmetic_expr = {
    arithmetic_term ~ (symbol ~ arithmetic_term)*
}

arithmetic_term = {
    l_paren ~ arithmetic_expr ~ r_paren |
    arithmetic_factor
}

arithmetic_factor = {
    number |
    string_literal |
    table_column |
    variable |
    aggregate_expr
}

// Condition parts
condition = { 
    arithmetic_expr ~ operator ~ arithmetic_expr | 
    (table_column | variable) ~ null_operator 
}

where_conditions = { condition ~ (binary_op ~ condition)* }
where_expr = { where_keyword ~ where_conditions }

//Projections
column_item = {select_expr | aggregate_expr | table_column | variable }
column_with_alias = { column_item ~ (as_keyword ~ variable)? }
column_list = { column_with_alias ~ ("," ~ column_with_alias)* }
select_expr = { 
    (parenthesized_expr | column_operand) ~ 
    (symbol ~ (parenthesized_expr | column_operand))*
}

column_operand = { aggregate_expr | table_column | variable | number }
parenthesized_expr = { l_paren ~ select_expr ~ r_paren }

// Having clause
having_condition = { ((table_column | variable | number | string_literal | aggregate_expr) ~ operator ~ (table_column | variable | number | string_literal | aggregate_expr) | ((table_column | variable) ~ null_operator)) }
having_clause = { having_condition ~ (binary_op ~ having_condition)* }

// Group by 
group_by_list = { (table_column | variable) ~ ("," ~ (table_column | variable))* }
group_by_expr = { group_by_keyword ~ group_by_list ~ ( having_keyword ~ having_clause )? }

<<<<<<< HEAD
join_condition = { table_column ~ "=" ~ table_column }
=======

join_condition = { table_column ~ "=" ~ table_column ~ ("AND" ~ table_column ~ "=" ~ table_column)* }
>>>>>>> c06aeae8

from_expr = { from ~ scan_expr ~ join_expr* }
scan_expr = { variable ~ (as_keyword ~ variable)? }
join_expr = { join_kind? ~ join ~ scan_expr ~ on ~ join_condition }
join_kind = _{ ( InnerJoinKind | LeftJoinKind ) }
                InnerJoinKind = { ^"inner" }
                LeftJoinKind = { ^"left" ~ (^"outer")? }

query = {
    SOI ~
    select ~ (asterisk| column_list) ~
    from_expr ~
    where_expr? ~
    group_by_expr? ~
    EOI
}<|MERGE_RESOLUTION|>--- conflicted
+++ resolved
@@ -85,12 +85,8 @@
 group_by_list = { (table_column | variable) ~ ("," ~ (table_column | variable))* }
 group_by_expr = { group_by_keyword ~ group_by_list ~ ( having_keyword ~ having_clause )? }
 
-<<<<<<< HEAD
-join_condition = { table_column ~ "=" ~ table_column }
-=======
 
 join_condition = { table_column ~ "=" ~ table_column ~ ("AND" ~ table_column ~ "=" ~ table_column)* }
->>>>>>> c06aeae8
 
 from_expr = { from ~ scan_expr ~ join_expr* }
 scan_expr = { variable ~ (as_keyword ~ variable)? }
