--- conflicted
+++ resolved
@@ -41,28 +41,8 @@
         }
 
         // GROUP BY clause (if present)
-<<<<<<< HEAD
         if let Some(group_by_clause) = &sql_ast.group_by {
             parts.push(format!("group {}", Self::group_by_clause_to_string(group_by_clause)));
-=======
-        if let Some(group_by) = &sql_ast.group_by {
-            let group_by_str = group_by.columns.iter()
-                .map(|col| col.to_string())
-                .collect::<Vec<_>>()
-                .join(", ");
-            
-            // Format with having clause if present
-            let group_by_part = if let Some(having) = &group_by.having {
-                format!("group {} {{ {} }}", 
-                    group_by_str,
-                    Self::where_clause_to_string(having)
-                )
-            } else {
-                format!("group {}", group_by_str)
-            };
-            
-            parts.push(group_by_part);
->>>>>>> cca2b856
         }
 
         // SELECT clause - handle multiple columns
